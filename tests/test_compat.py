--- conflicted
+++ resolved
@@ -4,13 +4,8 @@
 
 import pytest
 
-<<<<<<< HEAD
 from serde.compat import is_dict, is_list, is_opt, is_tuple, is_union, iter_types, type_args, union_args
 from serde.core import is_instance
-=======
-from serde import typecheck
-from serde.compat import is_dict, is_list, is_opt, is_set, is_tuple, is_union, iter_types, type_args, union_args
->>>>>>> 6c4a832b
 
 from .data import Bool, Float, Int, Pri, PriOpt, Str
 
